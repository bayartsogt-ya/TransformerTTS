--- conflicted
+++ resolved
@@ -58,11 +58,7 @@
 debug: False
 
 # LOGGING
-<<<<<<< HEAD
-val_freq: 10
-=======
 val_freq: 40
->>>>>>> 74ac6a70
 text_freq: 40
 image_freq: 10
 weights_save_freq: 10000
