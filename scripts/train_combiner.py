--- conflicted
+++ resolved
@@ -138,11 +138,6 @@
         print(f'Initializing {kind} from scratch.')
 
 print('starting training')
-<<<<<<< HEAD
-=======
-
-
->>>>>>> a251cc92
 while combiner.step < config['max_steps']:
 
     for (batch, (mel, text, stop)) in enumerate(train_dataset):
@@ -158,18 +153,9 @@
         print(f'\nbatch {combiner.step}')
         
         summary_manager.write_loss(output, combiner.step)
-<<<<<<< HEAD
         summary_manager.write_meta_scalar(name='dropout',
                                           value=decoder_prenet_dropout,
                                           step=combiner.step)
-=======
-        summary_manager.write_meta(name='dropout',
-                                   value=decoder_prenet_dropout,
-                                   step=combiner.step)
-        # summary_manager.write_meta(name='learning_rate',
-        #                            value=config['learning_rate'],
-        #                            step=combiner.step)
->>>>>>> a251cc92
 
         for kind in transformer_kinds:
             losses[kind].append(float(output[kind]['loss']))
